--- conflicted
+++ resolved
@@ -1,15 +1,5 @@
 {
-<<<<<<< HEAD
   "name": "remix-template-deno-ts",
-  "private": true,
-  "sideEffects": false,
-  "scripts": {
-    "build": "cross-env NODE_ENV=production remix build",
-    "start": "cross-env NODE_ENV=production deno run --allow-net --allow-read --allow-env ./build/index.js",
-    "dev": "cross-env NODE_ENV=development remix build && run-p dev:*",
-    "dev:remix": "cross-env NODE_ENV=development remix watch",
-    "dev:deno": "cross-env NODE_ENV=development deno run --watch --allow-net --allow-read --allow-env ./build/index.js"
-=======
   "private": true,
   "sideEffects": false,
   "scripts": {
@@ -18,7 +8,6 @@
     "dev:remix": "remix watch",
     "dev:deno": "cross-env NODE_ENV=development deno run --watch --allow-net --allow-read --allow-env ./build/index.js",
     "start": "cross-env NODE_ENV=production deno run --allow-net --allow-read --allow-env ./build/index.js"
->>>>>>> 08966668
   },
   "devDependencies": {
     "@remix-run/dev": "*",
