{
  "private": true,
  "sideEffects": false,
  "type": "module",
  "scripts": {
<<<<<<< HEAD
    "dev": "remix vite:dev",
    "build": "remix vite:build",
=======
    "build": "vite build && vite build --ssr",
    "dev": "vite dev",
    "lint": "eslint --ignore-path .gitignore --cache --cache-location ./node_modules/.cache/eslint .",
>>>>>>> 0b601723
    "start": "remix-serve ./build/server/index.js",
    "typecheck": "tsc"
  },
  "dependencies": {
    "@remix-run/node": "*",
    "@remix-run/react": "*",
    "@remix-run/serve": "*",
    "isbot": "^3.6.8",
    "react": "^18.2.0",
    "react-dom": "^18.2.0"
  },
  "devDependencies": {
    "@remix-run/dev": "*",
    "@types/react": "^18.2.20",
    "@types/react-dom": "^18.2.7",
    "@typescript-eslint/eslint-plugin": "^6.7.4",
    "eslint": "^8.38.0",
    "eslint-config-prettier": "^9.0.0",
    "eslint-import-resolver-typescript": "^3.6.1",
    "eslint-plugin-import": "^2.28.1",
    "eslint-plugin-jsx-a11y": "^6.7.1",
    "eslint-plugin-react": "^7.33.2",
    "eslint-plugin-react-hooks": "^4.6.0",
    "typescript": "^5.1.6",
    "vite": "^5.0.0",
    "vite-tsconfig-paths": "^4.2.1"
  },
  "engines": {
    "node": ">=18.0.0"
  }
}<|MERGE_RESOLUTION|>--- conflicted
+++ resolved
@@ -3,14 +3,9 @@
   "sideEffects": false,
   "type": "module",
   "scripts": {
-<<<<<<< HEAD
+    "build": "remix vite:build",
     "dev": "remix vite:dev",
-    "build": "remix vite:build",
-=======
-    "build": "vite build && vite build --ssr",
-    "dev": "vite dev",
     "lint": "eslint --ignore-path .gitignore --cache --cache-location ./node_modules/.cache/eslint .",
->>>>>>> 0b601723
     "start": "remix-serve ./build/server/index.js",
     "typecheck": "tsc"
   },
