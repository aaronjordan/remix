---
title: Philosophy
order: 1
---

# Philosophy

We've worked on a lot of different types of websites: static sites for credit card companies, social media platforms, learning management systems, content management systems, and e-commerce to name a few. We've also trained hundreds of development teams with our training company, [React Training](https://reacttraining.com). These teams build websites we all use regularly. Based on our personal development experience and our client's products, we built Remix to be able to handle the dynamic nature of both the front end and the back end of a web project.

The Remix philosophy can be summed up in four points:

1. Embrace the server/client model, including separation of source code from content/data.
2. Work with, not against, the foundations of the web: Browsers, HTTP, and HTML. It’s always been good and it's gotten _really good_ in the last few years.
3. Use JavaScript to augment the user experience by emulating browser behavior.
4. Don't over-abstract the underlying technologies

## Server/Client Model

You can make your server fast, but you can't control the user's network.

With today's web infrastructure you don't need static files to make your server fast. This very site has a time to first byte that's hard to beat and it's completely fresh. We leveraged distributed systems at the edge instead of static builds. We can fix a typo and the site reflects it within seconds: no rebuilds, no redeploys, not even HTTP caching.

What you can't make fast is the user's network. The only thing you can do is **decrease the amount of stuff you send over the network**. Less JavaScript, less JSON, less CSS. This is easiest when you have a server that you can move the logic to, and a framework that favors progressive enhancement.

There are a lot of ways Remix helps you send less stuff over the network and we hope to talk about all of them, but for now here's one: fetching a list of records.

Consider [the Github Gist API](https://api.github.com/gists). This payload is 75kb unpacked and 12kb over the network compressed. If you fetch it in the browser you make the user download all of it. It might look like this:

```jsx
export default function Gists() {
  const gists = useSomeFetchWrapper(
    "https://api.github.com/gists"
  );
  if (!gists) {
    return <Skeleton />;
  }
  return (
    <ul>
      {gists.map((gist) => (
        <li key={gist.id}>
          <a href={gist.html_url}>
            {gist.description}, {gist.owner.login}
          </a>
          <ul>
            {Object.keys(gist.files).map((key) => (
              <li key={key}>{key}</li>
            ))}
          </ul>
        </li>
      ))}
    </ul>
  );
}
```

With Remix, you can filter down the data _on the server_ before sending it to the user:

```js [3-16]
<<<<<<< HEAD
import { json } from "@remix-run/node";
=======
import { json } from "@remix-run/{runtime}";
>>>>>>> e2ea9e42

export async function loader() {
  const res = await fetch("https://api.github.com/gists");
  const gists = await res.json();
  return json(
    gists.map((gist) => {
      return {
        description: gist.description,
        url: gist.html_url,
        files: Object.keys(gist.files),
        owner: gist.owner.login,
      };
    })
  );
}

export default function Gists() {
  const gists = useLoaderData();
  return (
    <ul>
      {gists.map((gist) => (
        <li key={gist.id}>
          <a href={gist.url}>
            {gist.description}, {gist.owner}
          </a>
          <ul>
            {gist.files.map((key) => (
              <li key={key}>{key}</li>
            ))}
          </ul>
        </li>
      ))}
    </ul>
  );
}
```

This drops the payload from 12kB compressed, 75kB total to 1.8kB compressed, 3.8kB total. That's 20x smaller! We also don't need to ship all the skeleton UI because Remix fetches (and can prefetch) this data before the page is rendered. This is just one example of how embracing the server/client model helps us speed up our apps _by sending less_ over the user's network.

## Web Standards, HTTP, and HTML

These technologies have been around for a long time. They're solid. Remix embraces them completely. Combining HTTP Caching, Remix's focus on URLs for assets, dynamic server rendering, and HTML features like `<link rel=prefetch>`, you have all the tools to make your app snappy. Browsers and HTML got really good in the 20+ years we've been using it.

We try to keep the Remix API to a minimum, and instead work with web standards. For example, instead of inventing our own `req/res` API, or even using Node's API, Remix (and your Remix apps) work with the [Web Fetch API](https://developer.mozilla.org/en-US/docs/Web/API/Fetch_API) objects. This means as you get good at Remix, you're really just getting good at web standards like [`Request`](https://developer.mozilla.org/en-US/docs/Web/API/Request), [`Response`](https://developer.mozilla.org/en-US/docs/Web/API/Response), [`URLSearchParams`](https://developer.mozilla.org/en-US/docs/Web/API/URLSearchParams) and [`URL`](https://developer.mozilla.org/en-US/docs/Web/API/URL). All of these are already in your browser, now they're on your server no matter where you deploy to.

When doing data mutations, we augmented HTML forms. When we prefetch data and assets for the next page, we use `<link rel="prefetch">` and let the browser deal with all of the complexity of caching a resource. If the browser has an API for a use case, Remix uses it.

## Progressive Enhancement

While most recent frameworks only have read APIs for data, Remix has both read and write. HTML `<form>` has been the staple for data mutations since the 90s. Remix embraces and augments that API. This enables the data layer of a Remix app to function with _or without_ JavaScript on the page.

Adding JavaScript allows Remix to speed up the user experience in two ways on a page transition:

1. Not downloading and evaluating JavaScript and CSS assets
2. Only fetching data for the parts of the layout that change

Also, with JavaScript on the page, Remix can provide the developer with APIs to make the UX nicer on page transitions:

1. Add nicer pending UI than the browser's spinning favicon
2. Add optimistic UI on data actions (create, read, update, delete, etc.)

Finally, since data mutation is built into Remix, it knows when to refetch data that could have been changed after a mutation, ensuring different parts of your page don’t get out of sync.

The point is not so much to make the app work without JavaScript, it's more about keeping the simpler client/server model. Being able to leave JavaScript at the door is a nice side-effect.

## Don’t Over Abstract

This one is more for us. We've been educators for the 5 years before Remix. Our tagline is _Build Better Websites_. We also think of it with a little extra on the end: _Build Better Websites, Sometimes with Remix_. If you get good at Remix, you will accidentally get good at web development in general.

Remix's APIs make it convenient to use the fundamental Browser/HTTP/JavaScript, but those technologies are not hidden from you.

For example, getting CSS on specific layouts in your app is done with a route module method named `links`, where you return an array of objects with the values of an HTML `<link>` tag. We abstract enough to optimize your app's performance (they're objects so we can dedupe them, preload them), without hiding the underlying technology. Learn how to prefetch assets in Remix with `links`, and you've learned how to prefetch assets in any website.

Get good at Remix, get good at the web.<|MERGE_RESOLUTION|>--- conflicted
+++ resolved
@@ -56,11 +56,7 @@
 With Remix, you can filter down the data _on the server_ before sending it to the user:
 
 ```js [3-16]
-<<<<<<< HEAD
-import { json } from "@remix-run/node";
-=======
 import { json } from "@remix-run/{runtime}";
->>>>>>> e2ea9e42
 
 export async function loader() {
   const res = await fetch("https://api.github.com/gists");
